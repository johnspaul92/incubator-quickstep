#ifndef quickstep_yyHEADER_H
#define quickstep_yyHEADER_H 1
#define quickstep_yyIN_HEADER 1

#line 6 "SqlLexer_gen.hpp"

#line 8 "SqlLexer_gen.hpp"

#define  YY_INT_ALIGNED short int

/* A lexical scanner generated by flex */

#define FLEX_SCANNER
#define YY_FLEX_MAJOR_VERSION 2
<<<<<<< HEAD
#define YY_FLEX_MINOR_VERSION 5
#define YY_FLEX_SUBMINOR_VERSION 39
=======
#define YY_FLEX_MINOR_VERSION 6
#define YY_FLEX_SUBMINOR_VERSION 0
>>>>>>> faba89f8
#if YY_FLEX_SUBMINOR_VERSION > 0
#define FLEX_BETA
#endif

/* First, we deal with  platform-specific or compiler-specific issues. */

/* begin standard C headers. */
#include <stdio.h>
#include <string.h>
#include <errno.h>
#include <stdlib.h>

/* end standard C headers. */

/* flex integer type definitions */

#ifndef FLEXINT_H
#define FLEXINT_H

/* C99 systems have <inttypes.h>. Non-C99 systems may or may not. */

#if defined (__STDC_VERSION__) && __STDC_VERSION__ >= 199901L

/* C99 says to define __STDC_LIMIT_MACROS before including stdint.h,
 * if you want the limit (max/min) macros for int types. 
 */
#ifndef __STDC_LIMIT_MACROS
#define __STDC_LIMIT_MACROS 1
#endif

#include <inttypes.h>
typedef int8_t flex_int8_t;
typedef uint8_t flex_uint8_t;
typedef int16_t flex_int16_t;
typedef uint16_t flex_uint16_t;
typedef int32_t flex_int32_t;
typedef uint32_t flex_uint32_t;
#else
typedef signed char flex_int8_t;
typedef short int flex_int16_t;
typedef int flex_int32_t;
typedef unsigned char flex_uint8_t; 
typedef unsigned short int flex_uint16_t;
typedef unsigned int flex_uint32_t;

/* Limits of integral types. */
#ifndef INT8_MIN
#define INT8_MIN               (-128)
#endif
#ifndef INT16_MIN
#define INT16_MIN              (-32767-1)
#endif
#ifndef INT32_MIN
#define INT32_MIN              (-2147483647-1)
#endif
#ifndef INT8_MAX
#define INT8_MAX               (127)
#endif
#ifndef INT16_MAX
#define INT16_MAX              (32767)
#endif
#ifndef INT32_MAX
#define INT32_MAX              (2147483647)
#endif
#ifndef UINT8_MAX
#define UINT8_MAX              (255U)
#endif
#ifndef UINT16_MAX
#define UINT16_MAX             (65535U)
#endif
#ifndef UINT32_MAX
#define UINT32_MAX             (4294967295U)
#endif

#endif /* ! C99 */

#endif /* ! FLEXINT_H */

#ifdef __cplusplus

/* The "const" storage-class-modifier is valid. */
#define YY_USE_CONST

#else	/* ! __cplusplus */

/* C99 requires __STDC__ to be defined as 1. */
#if defined (__STDC__)

#define YY_USE_CONST

#endif	/* defined (__STDC__) */
#endif	/* ! __cplusplus */

#ifdef YY_USE_CONST
#define yyconst const
#else
#define yyconst
#endif

/* An opaque pointer. */
#ifndef YY_TYPEDEF_YY_SCANNER_T
#define YY_TYPEDEF_YY_SCANNER_T
typedef void* yyscan_t;
#endif

/* For convenience, these vars (plus the bison vars far below)
   are macros in the reentrant scanner. */
#define yyin yyg->yyin_r
#define yyout yyg->yyout_r
#define yyextra yyg->yyextra_r
#define yyleng yyg->yyleng_r
#define yytext yyg->yytext_r
#define yylineno (YY_CURRENT_BUFFER_LVALUE->yy_bs_lineno)
#define yycolumn (YY_CURRENT_BUFFER_LVALUE->yy_bs_column)
#define yy_flex_debug yyg->yy_flex_debug_r

/* Size of default input buffer. */
#ifndef YY_BUF_SIZE
#ifdef __ia64__
/* On IA-64, the buffer size is 16k, not 8k.
 * Moreover, YY_BUF_SIZE is 2*YY_READ_BUF_SIZE in the general case.
 * Ditto for the __ia64__ case accordingly.
 */
#define YY_BUF_SIZE 32768
#else
#define YY_BUF_SIZE 16384
#endif /* __ia64__ */
#endif

#ifndef YY_TYPEDEF_YY_BUFFER_STATE
#define YY_TYPEDEF_YY_BUFFER_STATE
typedef struct yy_buffer_state *YY_BUFFER_STATE;
#endif

#ifndef YY_TYPEDEF_YY_SIZE_T
#define YY_TYPEDEF_YY_SIZE_T
typedef size_t yy_size_t;
#endif

#ifndef YY_STRUCT_YY_BUFFER_STATE
#define YY_STRUCT_YY_BUFFER_STATE
struct yy_buffer_state
	{
	FILE *yy_input_file;

	char *yy_ch_buf;		/* input buffer */
	char *yy_buf_pos;		/* current position in input buffer */

	/* Size of input buffer in bytes, not including room for EOB
	 * characters.
	 */
	yy_size_t yy_buf_size;

	/* Number of characters read into yy_ch_buf, not including EOB
	 * characters.
	 */
	yy_size_t yy_n_chars;

	/* Whether we "own" the buffer - i.e., we know we created it,
	 * and can realloc() it to grow it, and should free() it to
	 * delete it.
	 */
	int yy_is_our_buffer;

	/* Whether this is an "interactive" input source; if so, and
	 * if we're using stdio for input, then we want to use getc()
	 * instead of fread(), to make sure we stop fetching input after
	 * each newline.
	 */
	int yy_is_interactive;

	/* Whether we're considered to be at the beginning of a line.
	 * If so, '^' rules will be active on the next match, otherwise
	 * not.
	 */
	int yy_at_bol;

    int yy_bs_lineno; /**< The line count. */
    int yy_bs_column; /**< The column count. */
    
	/* Whether to try to fill the input buffer when we reach the
	 * end of it.
	 */
	int yy_fill_buffer;

	int yy_buffer_status;

	};
#endif /* !YY_STRUCT_YY_BUFFER_STATE */

void quickstep_yyrestart (FILE *input_file ,yyscan_t yyscanner );
void quickstep_yy_switch_to_buffer (YY_BUFFER_STATE new_buffer ,yyscan_t yyscanner );
YY_BUFFER_STATE quickstep_yy_create_buffer (FILE *file,int size ,yyscan_t yyscanner );
void quickstep_yy_delete_buffer (YY_BUFFER_STATE b ,yyscan_t yyscanner );
void quickstep_yy_flush_buffer (YY_BUFFER_STATE b ,yyscan_t yyscanner );
void quickstep_yypush_buffer_state (YY_BUFFER_STATE new_buffer ,yyscan_t yyscanner );
void quickstep_yypop_buffer_state (yyscan_t yyscanner );

YY_BUFFER_STATE quickstep_yy_scan_buffer (char *base,yy_size_t size ,yyscan_t yyscanner );
YY_BUFFER_STATE quickstep_yy_scan_string (yyconst char *yy_str ,yyscan_t yyscanner );
YY_BUFFER_STATE quickstep_yy_scan_bytes (yyconst char *bytes,yy_size_t len ,yyscan_t yyscanner );

void *quickstep_yyalloc (yy_size_t ,yyscan_t yyscanner );
void *quickstep_yyrealloc (void *,yy_size_t ,yyscan_t yyscanner );
void quickstep_yyfree (void * ,yyscan_t yyscanner );

/* Begin user sect3 */

<<<<<<< HEAD
#define quickstep_yywrap(yyscanner) 1
=======
#define quickstep_yywrap(yyscanner) (/*CONSTCOND*/1)
>>>>>>> faba89f8
#define YY_SKIP_YYWRAP

#define yytext_ptr yytext_r

#ifdef YY_HEADER_EXPORT_START_CONDITIONS
#define INITIAL 0
#define CONDITION_STRING_SINGLE_QUOTED 1
#define CONDITION_STRING_SINGLE_QUOTED_ESCAPED 2
#define CONDITION_STRING_DOUBLE_QUOTED 3

#endif

#ifndef YY_NO_UNISTD_H
/* Special case for "unistd.h", since it is non-ANSI. We include it way
 * down here because we want the user's section 1 to have been scanned first.
 * The user has a chance to override it with an option.
 */
#include <unistd.h>
#endif

#ifndef YY_EXTRA_TYPE
#define YY_EXTRA_TYPE void *
#endif

int quickstep_yylex_init (yyscan_t* scanner);

int quickstep_yylex_init_extra (YY_EXTRA_TYPE user_defined,yyscan_t* scanner);

/* Accessor methods to globals.
   These are made visible to non-reentrant scanners for convenience. */

int quickstep_yylex_destroy (yyscan_t yyscanner );

int quickstep_yyget_debug (yyscan_t yyscanner );

void quickstep_yyset_debug (int debug_flag ,yyscan_t yyscanner );

YY_EXTRA_TYPE quickstep_yyget_extra (yyscan_t yyscanner );

void quickstep_yyset_extra (YY_EXTRA_TYPE user_defined ,yyscan_t yyscanner );

FILE *quickstep_yyget_in (yyscan_t yyscanner );

void quickstep_yyset_in  (FILE * _in_str ,yyscan_t yyscanner );

FILE *quickstep_yyget_out (yyscan_t yyscanner );

void quickstep_yyset_out  (FILE * _out_str ,yyscan_t yyscanner );

yy_size_t quickstep_yyget_leng (yyscan_t yyscanner );

char *quickstep_yyget_text (yyscan_t yyscanner );

int quickstep_yyget_lineno (yyscan_t yyscanner );

void quickstep_yyset_lineno (int _line_number ,yyscan_t yyscanner );

int quickstep_yyget_column  (yyscan_t yyscanner );

void quickstep_yyset_column (int _column_no ,yyscan_t yyscanner );

int quickstep_yyget_column  (yyscan_t yyscanner );

void quickstep_yyset_column (int column_no ,yyscan_t yyscanner );

YYSTYPE * quickstep_yyget_lval (yyscan_t yyscanner );

void quickstep_yyset_lval (YYSTYPE * yylval_param ,yyscan_t yyscanner );

       YYLTYPE *quickstep_yyget_lloc (yyscan_t yyscanner );
    
        void quickstep_yyset_lloc (YYLTYPE * yylloc_param ,yyscan_t yyscanner );
    
/* Macros after this point can all be overridden by user definitions in
 * section 1.
 */

#ifndef YY_SKIP_YYWRAP
#ifdef __cplusplus
extern "C" int quickstep_yywrap (yyscan_t yyscanner );
#else
extern int quickstep_yywrap (yyscan_t yyscanner );
#endif
#endif

#ifndef yytext_ptr
static void yy_flex_strncpy (char *,yyconst char *,int ,yyscan_t yyscanner);
#endif

#ifdef YY_NEED_STRLEN
static int yy_flex_strlen (yyconst char * ,yyscan_t yyscanner);
#endif

#ifndef YY_NO_INPUT

#endif

/* Amount of stuff to slurp up with each read. */
#ifndef YY_READ_BUF_SIZE
#ifdef __ia64__
/* On IA-64, the buffer size is 16k, not 8k */
#define YY_READ_BUF_SIZE 16384
#else
#define YY_READ_BUF_SIZE 8192
#endif /* __ia64__ */
#endif

/* Number of entries by which start-condition stack grows. */
#ifndef YY_START_STACK_INCR
#define YY_START_STACK_INCR 25
#endif

/* Default declaration of generated scanner - a define so the user can
 * easily add parameters.
 */
#ifndef YY_DECL
#define YY_DECL_IS_OURS 1

extern int quickstep_yylex \
               (YYSTYPE * yylval_param,YYLTYPE * yylloc_param ,yyscan_t yyscanner);

#define YY_DECL int quickstep_yylex \
               (YYSTYPE * yylval_param, YYLTYPE * yylloc_param , yyscan_t yyscanner)
#endif /* !YY_DECL */

/* yy_get_previous_state - get the state just before the EOB char was reached */

#undef YY_NEW_FILE
#undef YY_FLUSH_BUFFER
#undef yy_set_bol
#undef yy_new_buffer
#undef yy_set_interactive
#undef YY_DO_BEFORE_ACTION

#ifdef YY_DECL_IS_OURS
#undef YY_DECL_IS_OURS
#undef YY_DECL
#endif

#line 368 "../SqlLexer.lpp"


<<<<<<< HEAD
#line 352 "SqlLexer_gen.hpp"
=======
#line 365 "SqlLexer_gen.hpp"
>>>>>>> faba89f8
#undef quickstep_yyIN_HEADER
#endif /* quickstep_yyHEADER_H */<|MERGE_RESOLUTION|>--- conflicted
+++ resolved
@@ -12,13 +12,8 @@
 
 #define FLEX_SCANNER
 #define YY_FLEX_MAJOR_VERSION 2
-<<<<<<< HEAD
 #define YY_FLEX_MINOR_VERSION 5
 #define YY_FLEX_SUBMINOR_VERSION 39
-=======
-#define YY_FLEX_MINOR_VERSION 6
-#define YY_FLEX_SUBMINOR_VERSION 0
->>>>>>> faba89f8
 #if YY_FLEX_SUBMINOR_VERSION > 0
 #define FLEX_BETA
 #endif
@@ -137,15 +132,7 @@
 
 /* Size of default input buffer. */
 #ifndef YY_BUF_SIZE
-#ifdef __ia64__
-/* On IA-64, the buffer size is 16k, not 8k.
- * Moreover, YY_BUF_SIZE is 2*YY_READ_BUF_SIZE in the general case.
- * Ditto for the __ia64__ case accordingly.
- */
-#define YY_BUF_SIZE 32768
-#else
 #define YY_BUF_SIZE 16384
-#endif /* __ia64__ */
 #endif
 
 #ifndef YY_TYPEDEF_YY_BUFFER_STATE
@@ -227,11 +214,7 @@
 
 /* Begin user sect3 */
 
-<<<<<<< HEAD
 #define quickstep_yywrap(yyscanner) 1
-=======
-#define quickstep_yywrap(yyscanner) (/*CONSTCOND*/1)
->>>>>>> faba89f8
 #define YY_SKIP_YYWRAP
 
 #define yytext_ptr yytext_r
@@ -275,11 +258,11 @@
 
 FILE *quickstep_yyget_in (yyscan_t yyscanner );
 
-void quickstep_yyset_in  (FILE * _in_str ,yyscan_t yyscanner );
+void quickstep_yyset_in  (FILE * in_str ,yyscan_t yyscanner );
 
 FILE *quickstep_yyget_out (yyscan_t yyscanner );
 
-void quickstep_yyset_out  (FILE * _out_str ,yyscan_t yyscanner );
+void quickstep_yyset_out  (FILE * out_str ,yyscan_t yyscanner );
 
 yy_size_t quickstep_yyget_leng (yyscan_t yyscanner );
 
@@ -287,11 +270,7 @@
 
 int quickstep_yyget_lineno (yyscan_t yyscanner );
 
-void quickstep_yyset_lineno (int _line_number ,yyscan_t yyscanner );
-
-int quickstep_yyget_column  (yyscan_t yyscanner );
-
-void quickstep_yyset_column (int _column_no ,yyscan_t yyscanner );
+void quickstep_yyset_lineno (int line_number ,yyscan_t yyscanner );
 
 int quickstep_yyget_column  (yyscan_t yyscanner );
 
@@ -331,12 +310,7 @@
 
 /* Amount of stuff to slurp up with each read. */
 #ifndef YY_READ_BUF_SIZE
-#ifdef __ia64__
-/* On IA-64, the buffer size is 16k, not 8k */
-#define YY_READ_BUF_SIZE 16384
-#else
 #define YY_READ_BUF_SIZE 8192
-#endif /* __ia64__ */
 #endif
 
 /* Number of entries by which start-condition stack grows. */
@@ -374,10 +348,6 @@
 #line 368 "../SqlLexer.lpp"
 
 
-<<<<<<< HEAD
 #line 352 "SqlLexer_gen.hpp"
-=======
-#line 365 "SqlLexer_gen.hpp"
->>>>>>> faba89f8
 #undef quickstep_yyIN_HEADER
 #endif /* quickstep_yyHEADER_H */